--- conflicted
+++ resolved
@@ -47,11 +47,7 @@
 		"prettier": "^2.2.1",
 		"solidity-coverage": "^0.7.16",
 		"uniswap-v3-deploy-plugin": "^0.1.0",
-<<<<<<< HEAD
-		"web3": "^1.3.4"
-=======
 		"web3": "^0.20.7"
->>>>>>> f30d520a
 	},
 	"dependencies": {
 		"@openzeppelin/cli": "^2.8.2",
